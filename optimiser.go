--- conflicted
+++ resolved
@@ -247,14 +247,11 @@
 		}
 	}
 
-<<<<<<< HEAD
 	return cPods, hardPtrs, softPtrs
 }
 
 func prepareRuntimeParameters(maxRuntimeSeconds *int, improvementThreshold *float64) (*C.int, *C.double, func()) {
-=======
 	// Default to 15s
->>>>>>> 1f27cead
 	if maxRuntimeSeconds == nil {
 		defaultRuntime := 15
 		maxRuntimeSeconds = &defaultRuntime
